--- conflicted
+++ resolved
@@ -80,15 +80,10 @@
     # ensure state is persisted properly
     checkpoint = torch.load(checkpoint_filepath)
     # the checkpoint saves "epoch + 1"
-<<<<<<< HEAD
     early_stop_callback_state = early_stop_callback.saved_states[checkpoint["epoch"]]
-    assert checkpoint["callbacks"][type(early_stop_callback)] == early_stop_callback_state
-=======
-    early_stop_callback_state = early_stop_callback.saved_states[checkpoint["epoch"] - 1]
     assert 4 == len(early_stop_callback.saved_states)
     es_name = "EarlyStoppingTestRestore{'monitor': 'train_loss', 'mode': 'min'}"
     assert checkpoint["callbacks"][es_name] == early_stop_callback_state
->>>>>>> 4a05fc65
 
     # ensure state is reloaded properly (assertion in the callback)
     early_stop_callback = EarlyStoppingTestRestore(early_stop_callback_state, monitor="train_loss")
