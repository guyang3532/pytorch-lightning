# Copyright The PyTorch Lightning team.
#
# Licensed under the Apache License, Version 2.0 (the "License");
# you may not use this file except in compliance with the License.
# You may obtain a copy of the License at
#
#     http://www.apache.org/licenses/LICENSE-2.0
#
# Unless required by applicable law or agreed to in writing, software
# distributed under the License is distributed on an "AS IS" BASIS,
# WITHOUT WARRANTIES OR CONDITIONS OF ANY KIND, either express or implied.
# See the License for the specific language governing permissions and
# limitations under the License.
import os
from abc import ABC, abstractmethod
from contextlib import contextmanager
from typing import Any, List, Optional

import torch
from torch.nn.parallel import DistributedDataParallel

import pytorch_lightning as pl
from pytorch_lightning.overrides.base import unwrap_lightning_module
from pytorch_lightning.plugins.environments.cluster_environment import ClusterEnvironment
from pytorch_lightning.plugins.io.checkpoint_plugin import CheckpointIO
from pytorch_lightning.plugins.precision import PrecisionPlugin
from pytorch_lightning.plugins.training_type.training_type_plugin import TrainingTypePlugin
from pytorch_lightning.utilities import _XLA_AVAILABLE
from pytorch_lightning.utilities.distributed import all_gather_ddp_if_available, ReduceOp


class ParallelPlugin(TrainingTypePlugin, ABC):
    """Plugin for training with multiple processes in parallel."""

    def __init__(
        self,
        parallel_devices: Optional[List[torch.device]] = None,
        cluster_environment: Optional[ClusterEnvironment] = None,
        checkpoint_io: Optional[CheckpointIO] = None,
        precision_plugin: Optional[PrecisionPlugin] = None,
    ):
        super().__init__(checkpoint_io=checkpoint_io, precision_plugin=precision_plugin)
        self.parallel_devices = parallel_devices
        self.cluster_environment = cluster_environment

    @property
    @abstractmethod
    def root_device(self) -> torch.device:
        """Return the root device."""

    @property
    def on_gpu(self) -> bool:
        return self.root_device.type == "cuda" and torch.cuda.is_available()

    @property
    def on_tpu(self) -> bool:
        return self.root_device.type == "xla" and _XLA_AVAILABLE

    @property
    def lightning_module(self) -> Optional["pl.LightningModule"]:
        return unwrap_lightning_module(self._model) if self._model is not None else None

    @property
    def global_rank(self) -> int:
        return self.cluster_environment.global_rank() if self.cluster_environment is not None else 0

    @property
    def local_rank(self) -> int:
        return self.cluster_environment.local_rank() if self.cluster_environment is not None else 0

    @property
    def node_rank(self) -> int:
        return self.cluster_environment.node_rank() if self.cluster_environment is not None else 0

    @property
    def world_size(self) -> int:
        return self.cluster_environment.world_size() if self.cluster_environment is not None else 1

    @property
    def is_global_zero(self) -> bool:
        return self.global_rank == 0

    @property
    def distributed_sampler_kwargs(self):
        distributed_sampler_kwargs = dict(num_replicas=len(self.parallel_devices), rank=self.global_rank)
        return distributed_sampler_kwargs

    def reconciliate_processes(self, trace: str):
        """Function to re-conciliate processes on failure."""

    def all_gather(self, tensor: torch.Tensor, group: Optional[Any] = None, sync_grads: bool = False) -> torch.Tensor:
        """Perform a all_gather on all processes."""
        return all_gather_ddp_if_available(tensor, group=group, sync_grads=sync_grads)

    def reduce_boolean_decision(self, decision: bool) -> bool:
        decision = torch.tensor(int(decision), device=self.lightning_module.device)
        decision = self.reduce(decision, reduce_op=ReduceOp.SUM)
        decision = bool(decision == self.world_size)
        return decision

    @property
    def torch_distributed_backend(self):
        torch_backend = os.getenv("PL_TORCH_DISTRIBUTED_BACKEND")
        if torch_backend is None:
            torch_backend = "nccl" if self.on_gpu else "gloo"
        return torch_backend

    @staticmethod
    def configure_sync_batchnorm(model: "pl.LightningModule") -> "pl.LightningModule":
        """Add global batchnorm for a model spread across multiple GPUs and nodes.

        Override to synchronize batchnorm between specific process groups instead
        of the whole world or use a different sync_bn like `apex`'s version.

        Args:
            model: pointer to current :class:`LightningModule`.

        Return:
            LightningModule with batchnorm layers synchronized between process groups
        """
        return torch.nn.SyncBatchNorm.convert_sync_batchnorm(model)

    @contextmanager
    def block_backward_sync(self):
        """Blocks ddp sync gradients behaviour on backwards pass.

        This is useful for skipping sync when accumulating gradients, reducing communication overhead
        Returns: context manager with sync behaviour off
        """
        if isinstance(self.model, DistributedDataParallel):
            with self.model.no_sync():
                yield None
        else:
            yield None

    def teardown(self) -> None:
<<<<<<< HEAD
        super().teardown()
        self.cluster_environment.teardown()
=======
        self.cluster_environment.teardown()
        super().teardown()
>>>>>>> 6bfc0bbc
<|MERGE_RESOLUTION|>--- conflicted
+++ resolved
@@ -134,10 +134,5 @@
             yield None
 
     def teardown(self) -> None:
-<<<<<<< HEAD
-        super().teardown()
         self.cluster_environment.teardown()
-=======
-        self.cluster_environment.teardown()
-        super().teardown()
->>>>>>> 6bfc0bbc
+        super().teardown()