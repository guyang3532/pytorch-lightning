# Copyright The PyTorch Lightning team.
#
# Licensed under the Apache License, Version 2.0 (the "License");
# you may not use this file except in compliance with the License.
# You may obtain a copy of the License at
#
#     http://www.apache.org/licenses/LICENSE-2.0
#
# Unless required by applicable law or agreed to in writing, software
# distributed under the License is distributed on an "AS IS" BASIS,
# WITHOUT WARRANTIES OR CONDITIONS OF ANY KIND, either express or implied.
# See the License for the specific language governing permissions and
# limitations under the License.

import inspect
from copy import deepcopy
from dataclasses import dataclass, field
from functools import partial, wraps
from random import getstate as python_get_rng_state
from random import setstate as python_set_rng_state
from typing import Any, Callable, Dict, Generator, Iterator, List, Optional, Tuple, Union

import numpy as np
import torch
from torch.utils.data import Dataset, get_worker_info, Sampler
<<<<<<< HEAD
from torch.utils.data.dataloader import (
    _BaseDataLoaderIter,
    _MultiProcessingDataLoaderIter,
    _SingleProcessDataLoaderIter,
    DataLoader,
    IterableDataset,
)
=======
from torch.utils.data.dataloader import _MultiProcessingDataLoaderIter, DataLoader, IterableDataset
from typing_extensions import Protocol, runtime_checkable
>>>>>>> a5698e65

import pytorch_lightning as pl
from pytorch_lightning.utilities.enums import _FaultTolerantMode, AutoRestartBatchKeys
from pytorch_lightning.utilities.exceptions import MisconfigurationException
from pytorch_lightning.utilities.imports import _fault_tolerant_training


class FastForwardSampler(Sampler):
    """This FastForwardSampler wraps a :class:`torch.utils.data.Sampler` and records the number of iterations
    performed during an epoch.

    It maintains a state, saved with :meth:`state_dict`, that can be reloaded with
    :meth:`load_state_dict`. If the sampler is used in a multiprocessing context, the ``FastForwardSampler`` will record
    the state of the current worker.
    When reloading, the ``FastForwardSampler`` will "fast-forward" the wrapped sampler by iterating through all the
    samples seen in the last iterations (for the current worker).
    """

    def __init__(self, sampler: Union[Sampler, Generator], attr_name: Optional[str] = None) -> None:
        super().__init__(data_source=None)
        self._sampler = sampler
        self.restarting: bool = False
        self._current_iteration = 0
        self._counter = 0
        self._dataloader_batch_size: Optional[int] = None
        self._cached_state_dict: Optional[Dict[int, Any]] = None
        self._attr_name = attr_name

    def __getattr__(self, key: str) -> Any:
        if key in self.__dict__:
            return self.__dict__[key]
        return getattr(self._sampler, key, None)

    def setup(self, dataloader_batch_size: Optional[int] = None) -> None:
        """Setup the ``FastForwardSampler``.

        This is required only when the provided dataset subclassed
        :class:`torch.utils.data.Dataset`.
        """
        self._dataloader_batch_size = dataloader_batch_size

    @property
    def worker_id(self) -> int:
        worker_info = get_worker_info()
        return worker_info.id if worker_info else 0

    def __iter__(self) -> Iterator[Any]:
        self.sampler_iter = iter(self._sampler)
        self._current_iteration = 0
        self._counter = 0
        return self

    def __next__(self):
        # the `state dict` was cached as workers were unavailable before.
        if self._cached_state_dict is not None:
            self._load_non_random_state(self._cached_state_dict)

        while self._counter < self._current_iteration:
            next(self.sampler_iter)
            self._counter += 1

        # here: i == self._current_iteration
        if self._cached_state_dict is not None:
            self._cached_state_dict = None

        # recreate iterator to be sure loading is reflected there as well
        self._current_iteration += 1
        self._counter += 1
        has_raised = False
        try:
            return next(self.sampler_iter)
        except StopIteration:
            has_raised = True

        self._current_iteration = 0
        self._counter = 0
        self._cached_state_dict = None
        self.restarting = False
        if has_raised:
            raise StopIteration

    def __len__(self) -> int:
        return len(self._sampler)

    def state_dict(self, num_batches_processed: Optional[int] = None) -> Dict[int, Dict[str, int]]:
        """Returns the state of the sampler in the current worker.

        The worker id indexes the state dict.
        """
        return {self.worker_id: {"current_iteration": self._compute_current_iteration(num_batches_processed)}}

    def load_state_dict(self, state_dict: Dict[int, Any]) -> None:
        """Loads the saved state for the wrapped sampler.

        If the ``state_dict`` contains multiple states, it means there were multiple workers. The state will be cached
        and fully reloaded (fast-forward) the first time :meth:`__iter__` is called.
        """
        # as workers aren't available, the ``state_dict``` is cached until workers are made available.
        state_dict = deepcopy(state_dict)
        self._cached_state_dict = state_dict
        self.restarting = True

    def _compute_current_iteration(self, num_batches_processed: Optional[int] = None) -> int:
        """This function is used to compute the effective iteration.

        As DataLoader can perform ``prefecthing`` or training can fail while processing a batch, the current iteration
        needs to be computed using the ``num_batches_processed`` processed information.
        """
        if num_batches_processed is not None:
            current_iteration = num_batches_processed
        else:
            current_iteration = self._current_iteration

        if self._dataloader_batch_size and num_batches_processed is not None:
            current_iteration *= self._dataloader_batch_size

        return current_iteration

    def _load_non_random_state(self, state_dict: Dict[int, Dict[str, Any]]) -> None:
        self._current_iteration = state_dict[self.worker_id]["current_iteration"]


@dataclass(frozen=True, unsafe_hash=True)
class IteratorState:
    """The state of an iterator in a single worker process."""

    dataset_state: Dict[int, Any] = field(default_factory=dict)
    sampler_state: Dict[int, Any] = field(default_factory=dict)
    worker_id: int = 0
    num_workers: int = 0
    num_batches_fetched: int = 0
    name: Optional[str] = None

    @classmethod
    def from_state_dict(cls, state_dict) -> "IteratorState":
        return cls(**state_dict)


@dataclass
class MergedIteratorState:
    """This class is used to hold the current iterator state and lives on the iterator.

    It holds the current merged states from all worker processes. Once an iterator advances, it can store updates of the
    worker states in this merged iterator state.
    """

    state: Union[Dict[Union[int, str], Union[Dict[str, IteratorState], IteratorState]]] = field(default_factory=dict)
    latest_worker_id: int = 0
    represent_map_dataset: Optional[bool] = None

    def update(self, generator_name: Optional[str], new_state: IteratorState) -> None:
        # a map based dataset doesn't own a generator and therefore `generator_name` should be None.
        self.represent_map_dataset = generator_name is None
        if self.represent_map_dataset:
            state = self.state
        else:
            if generator_name not in self.state:
                self.state[generator_name] = {}
            state = self.state[generator_name]

        latest_worker_id = new_state.worker_id
        state[latest_worker_id] = new_state
        self.latest_worker_id = latest_worker_id

    @property
    def sampler_states(self) -> Dict[int, Any]:
        """Returns the merged sampler states for all worker processes."""
        return {0: self.state[k].sampler_state[0] for k in self.state.keys()}

    @property
    def dataset_states(self) -> Dict[int, Any]:
        """Returns the merged dataset states for all worker processes."""
        return {k: self.state[k].dataset_state[k] for k in self.state.keys()}

    @classmethod
    def from_state_dict(cls, state_dict) -> "MergedIteratorState":
        if state_dict["represent_map_dataset"]:
            state_dict["state"] = {
                worker_id: IteratorState.from_state_dict(state) for worker_id, state in state_dict["state"].items()
            }
        else:
            state_dict["state"] = {
                sampler_name: {
                    worker_id: IteratorState.from_state_dict(state) for worker_id, state in worker_state.items()
                }
                for sampler_name, worker_state in state_dict["state"].items()
            }
        return cls(**state_dict)

    def __len__(self) -> int:
        return len(self.state)


class CaptureMapDataset(Dataset):
    """This class is used to capture the state from the map-based state dataset.

    Note:
        We currently don't support restoring if we fail during the first `N = num_workers` batches, where
        `num_workers` is the number of workers spawned by the dataloader.
    """

    def __init__(self, dataset: Dataset) -> None:
        self.dataset = dataset
        self._cached_state_dict = None

    @property
    def worker_id(self) -> int:
        worker_info = get_worker_info()
        return worker_info.id if worker_info else 0

    def __getitem__(self, item) -> Tuple[Any, Dict[int, Dict]]:
        if self._cached_state_dict is not None:
            if self.worker_id in self._cached_state_dict:
                set_rng_states(self._cached_state_dict[self.worker_id]["rng_states"])
            self._cached_state_dict = None

        return self.dataset[item]

    def __len__(self) -> int:
        return len(self.dataset)

    def load_state_dict(self, state_dict: Dict[int, Any], latest_worker_id: int, num_workers: int) -> None:
        # as workers aren't available, the ``state_dict``` is cached until workers are made available.
        state_dict = deepcopy(state_dict)

        if num_workers > 0:
            # remap states to worker ids starting at 0
            next_worker_id = latest_worker_id + 1
            old_to_new_worker_id_map = [((next_worker_id + i) % num_workers, i) for i in range(num_workers)]
            state_dict = {
                new_id: state_dict[old_id] for old_id, new_id in old_to_new_worker_id_map if old_id in state_dict
            }
        self._cached_state_dict = state_dict

    def state_dict(self) -> Dict[int, Dict[str, Any]]:
        return {self.worker_id: {"rng_states": collect_rng_states()}}


def collect_rng_states() -> Dict[str, Any]:
    """Collect the global random state of :mod:`torch`, :mod:`numpy` and Python."""
    return {"torch": torch.get_rng_state(), "numpy": np.random.get_state(), "python": python_get_rng_state()}


def set_rng_states(rng_state_dict: Dict[str, Any]) -> None:
    """Set the global random state of :mod:`torch`, :mod:`numpy` and Python in the current process."""
    torch.set_rng_state(rng_state_dict.get("torch"))
    np.random.set_state(rng_state_dict.get("numpy"))
    version, state, gauss = rng_state_dict.get("python")
    python_set_rng_state((version, tuple(state), gauss))


class CaptureIterableDataset(IterableDataset):
    """The ``CaptureIterableDataset`` is used to wrap an :class:`torch.utils.data.IterableDataset`.

    On ``__iter__`` function call,   the ``CaptureIterableDataset`` will wrap the wrapped dataset     generators into
    ``FastForwardSampler`` to keep track of progress. On ``__next__`` function call, the ``CaptureIterableDataset`` will
    return a dictionary containing     user data and metadata containing the ``FastForwardSampler`` samplers state_dict.
    """

    def __init__(self, dataset: IterableDataset) -> None:
        super().__init__()
        self.dataset = deepcopy(dataset)
        self.samplers: Optional[Dict[str, FastForwardSampler]] = None
        self._state_dict: Optional[Dict[int, Any]] = None
        self._has_wrapped: bool = False

    @property
    def sampler(self) -> Sampler:
        return self.dataset.sampler

    def state_dict(self) -> Dict[str, Any]:
        return {k: v.state_dict() for k, v in self.samplers.items()}

    def load_state_dict(self, state_dict: Dict[int, Any]) -> None:
        self._state_dict = deepcopy(state_dict)

    def _wrap_generator_samplers(self) -> None:
        self.samplers = {}

        # access wrapped dataset attributes
        dataset_dict = self.dataset.__dict__

        # create a dictionary of generator present within the dataset attributes
        dataset_sampler_generators = {k: v for k, v in dataset_dict.items() if isinstance(v, (Generator, Iterator))}

        # iterate over the generator. If a generator was created from a `Sampler`,
        # it will be wrapped into a `FastForwardSampler`.
        for (generator_attr_name, generator) in dataset_sampler_generators.items():

            if isinstance(generator, Sampler):
                continue

            # wrap the generator into a `FastForwardSampler`
            sampler = FastForwardSampler(generator, attr_name=generator_attr_name)

            # if `CaptureIterableDataset` was available, the sampler should reload its own state.
            if self._state_dict is not None:
                sampler.load_state_dict(self._state_dict[generator_attr_name])
            # store the samplers
            self.samplers[generator_attr_name] = sampler

            # replace generator with the generator from the `FastForwardSampler`.
            dataset_dict[generator_attr_name] = iter(sampler)

        self.reset_on_epoch()

    def reset_on_epoch(self):
        self._state_dict = None

    def __iter__(self) -> Iterator:
        # create a generator from the wrapped Iterative Dataset
        # if the dataset contained samplers, they will be transformed into generators
        self.iter_data = iter(self.dataset)

        # wrap any generator associated to a Sampler into a `FastForwardSampler`.
        if isinstance(self.iter_data, Generator):
            raise MisconfigurationException(
                "PyTorch Lightning Fault-Tolerant feature does not support `__iter__` returning a generator."
                " Please use the `__next__` function to fetch the next batch and use a sampler for"
                " doing your iterations."
            )
        self._wrap_generator_samplers()
        return self

    def __next__(self) -> Dict[str, Any]:
        return next(self.iter_data)


def _find_fast_forward_samplers(dataloader: DataLoader) -> Optional[FastForwardSampler]:
    """If the ``DataLoader`` is wrapping a mapping based Dataset, return the ``FastForwardSampler``."""
    if isinstance(dataloader.sampler, FastForwardSampler):
        return dataloader.sampler

    if isinstance(dataloader.batch_sampler, FastForwardSampler):
        return dataloader.batch_sampler


def _cycle_to_next_worker_and_reset(dataloader: DataLoader, state_dict: Dict[str, Any]) -> Iterator:
    """This function is used to cycle back the DataLoader ``_MultiProcessingDataLoaderIter`` workers and call the
    reset function.

    Returns:
        iterator: Return the iterator generated from the provided ``DataLoader``.
    """
    # create iterator from dataloader
    iter_dataloader = iter(dataloader)
    # get current num workers
    num_workers = getattr(iter_dataloader, "_num_workers", 0)
    # as `state_dict` are workers dependent, Lightning doesn't support changing
    # the `num_workers` for fault tolerant training
    if state_dict["num_workers"] != num_workers:
        raise MisconfigurationException(
            f"The provided `num_workers` {num_workers} doesn't match the one used "
            f"while generating the checkpoint: {state_dict['num_workers']}"
        )
    # when using multiple workers, we will cycle back the worker queue idx to
    # start back on the failed worker.
    if isinstance(iter_dataloader, _MultiProcessingDataLoaderIter):
        # move back to 0
        while next(iter_dataloader._worker_queue_idx_cycle) != 0:
            pass
        # increment previous worker
        if isinstance(state_dict["previous_worker"], int):
            for _ in range(state_dict["previous_worker"] - 1):
                next(iter_dataloader._worker_queue_idx_cycle)

        # we can finally call reset and apply prefecthing.
        iter_dataloader._reset = iter_dataloader._original_reset
        iter_dataloader._reset(dataloader, first_iter=True)
    # return the iterator
    return iter_dataloader


def _dataloader_to_state_dict(
    dataloader: DataLoader, iterator: Iterator, num_batches_processed: int = None
) -> List[Dict[str, Any]]:
    """Convert a dataloader to its associated state dict."""
    out = {}
    if iterator is not None:
        out.update(_find_current_worker(iterator))

    if not isinstance(dataloader.dataset, CaptureIterableDataset):
        fast_forward_sampler = _find_fast_forward_samplers(dataloader)
        if fast_forward_sampler is not None:
            out.update(fast_forward_sampler.state_dict(num_batches_processed=num_batches_processed))
    return out


def _dataloader_load_state_dict(dataloader: DataLoader, state_dict: List[Dict[str, Any]]) -> DataLoader:
    """Reload ``DataLoader`` fast-forward sampler state dict."""
    fast_forward_sampler = _find_fast_forward_samplers(dataloader)

    if isinstance(fast_forward_sampler, Sampler):
        state_dict = {k: v for k, v in state_dict.items() if k not in ("num_workers", "previous_worker")}
        fast_forward_sampler.load_state_dict(state_dict)

    return dataloader


def _find_current_worker(iterator: Iterator) -> Dict[str, Optional[int]]:
    """Find the current DataLoader Iterator worker if multiple workers were used."""
    # get the current number of workers
    num_workers = getattr(iterator, "_num_workers", 0)
    if isinstance(iterator, _MultiProcessingDataLoaderIter):
        # fetch next worker
        next_worker = (next(iterator._worker_queue_idx_cycle)) % num_workers
        # get the current worker from next one
        previous_worker = (next_worker - 1) % num_workers
        # reset back the `worker_queue_idx` to current one, so we can keep
        # going without perturbation.
        while next(iterator._worker_queue_idx_cycle) != previous_worker:
            pass
    else:
        previous_worker = None

    # return the captured metadata.
    return {"num_workers": num_workers, "previous_worker": previous_worker}


def _capture_metadata_collate(
    samples: List, dataset: Dataset, default_collate: Callable, fault_tolerant_mode: _FaultTolerantMode
) -> Dict:
    """A collate function that adds the state dict of a :class:`CaptureIterableDataset` or
    :class:`CaptureMapDataset` used in the worker processes. This function gets executed within the worker
    processes. The structure will be:

    .. code-block:: python

        {
            "data": ...,  # data returned by Dataset
            "__pl_restart_meta": {"sampler_name0": state_dict0, "sampler_name1": state_dict1},
        }
    """
    data = default_collate(samples)
    fault_tolerant_mode
    if not fault_tolerant_mode.is_enabled:
        return data
    metadata = None
    if fault_tolerant_mode.is_automatic:
        metadata = dataset.state_dict()
    else:
        state_dict_fn = getattr(dataset, "state_dict", None)
        info = get_worker_info()
        worker_id = info.id if info else 0
        if state_dict_fn:
            metadata = state_dict_fn()
            if worker_id not in metadata:
                raise MisconfigurationException(
                    f"The state_dict returned by {dataset} needs to be indexed by `worker_id` integer keys."
                )
        if metadata is None:
            metadata = {worker_id: {}}

    return {"data": data, AutoRestartBatchKeys.PL_RESTART_META: metadata}


def patch_dataloader_iterator(
    dataloader: DataLoader,
    iterator: Iterator,
    data_fetcher: "pl.utilities.fetching.DataFetcher",
    num_batches_fetched: int = 0,
) -> None:
    """Patches the iterator of a PyTorch dataloader by injecting logic for fault-tolerant training when it is
    necessary to remove the sampler state dict from provided data batch.

    The custom data has this format:
    .. code-block:: python
        {
            "batch": ...,  # data returned by DataLoader
            "__pl_restart_meta": {
                "sampler0": {
                    0: {"current_iteration": ...},
                    1: {"current_iteration": ...},
                },
                "sampler1": ...,
            },
        }
    Each sampler in the worker process tracks the current iteration. We return all of them to the main process
    as part of the sample and then a special collate function :func:`_capture_metadata_collate`
    will extract the current iteration as part of the metadata returned by a custom batch.
    """

    if not _FaultTolerantMode.detect_current_mode().is_automatic:
        return

    assert isinstance(dataloader.dataset, (CaptureMapDataset, CaptureIterableDataset))

    def _next_data_wrapper(fn, it, dl, num_batches_fetched) -> Callable:
        @wraps(fn)
        def wrapper():
            nonlocal num_batches_fetched
            nonlocal it
            nonlocal dl

            dataset = dl.dataset
            combined_batch = fn()

            batch, state = combined_batch["data"], combined_batch[AutoRestartBatchKeys.PL_RESTART_META]
            num_batches_fetched += 1

            if isinstance(dataset, CaptureIterableDataset):
                state = [
                    IteratorState(
                        num_workers=dataloader.num_workers,
                        sampler_state=iterator_state,
                        num_batches_fetched=num_batches_fetched,
                        worker_id=list(iterator_state.keys())[0],
                        name=sampler_iter_name,
                    )
                    for sampler_iter_name, iterator_state in state.items()
                ]
            elif isinstance(dataset, CaptureMapDataset):
                ff_sampler = _find_fast_forward_samplers(dl)
                state = [
                    IteratorState(
                        num_workers=dataloader.num_workers,
                        sampler_state=ff_sampler.state_dict(num_batches_fetched),
                        dataset_state=state,
                        worker_id=list(state.keys())[0],
                        num_batches_fetched=num_batches_fetched,
                    )
                ]
            data_fetcher._store_dataloader_iter_state(it, state)
            return batch

        return wrapper

    iterator._next_data = _next_data_wrapper(iterator._next_data, iterator, dataloader, num_batches_fetched)


def _add_capture_metadata_collate(dataloader: DataLoader) -> None:
    """Wrap default collate function to retrive captured dataset state dict when fault tolerant is enabled."""
    dataloader.collate_fn = partial(
        _capture_metadata_collate,
        dataset=dataloader.dataset,
        default_collate=dataloader.collate_fn,
        fault_tolerant_mode=_FaultTolerantMode.detect_current_mode(),
    )


def reload_dataloader_state_dict(dataloader: DataLoader, state_dict: Dict[str, Any]) -> None:
    """Utility to reload state_dict within dataloader for fault tolerance."""

    if not _fault_tolerant_training():
        return

    dataset = dataloader.dataset

    if isinstance(dataset, CaptureMapDataset):
        iterator_state = state_dict["state"][0]

        if not isinstance(iterator_state, IteratorState):
            iterator_state = IteratorState.from_state_dict(iterator_state)

        # reload sampler state
        ff_sampler = _find_fast_forward_samplers(dataloader)
        ff_sampler.load_state_dict(iterator_state.sampler_state)

        # reload dataset state
        dataset.load_state_dict(
            iterator_state.dataset_state,
            latest_worker_id=state_dict["latest_worker_id"],
            num_workers=iterator_state.num_workers,
        )

    elif isinstance(dataset, CaptureIterableDataset):
        dataset.load_state_dict(
            {sampler_name: state[0]["sampler_state"] for sampler_name, state in state_dict["state"].items()}
        )

    else:
        raise MisconfigurationException("This shouldn't happen. Please, open an issue on PyTorch Lightning Github.")


<<<<<<< HEAD
def _is_obj_stateful(obj: Any) -> bool:
    """In order to be stateful, an object should implement a ``state_dict`` and ``load_state_dict`` method."""
    load_state_dict_fn = getattr(obj, "load_state_dict", None)
    if not isinstance(load_state_dict_fn, Callable):
        return False
    params = inspect.signature(load_state_dict_fn).parameters
    if len(params) == 0:
        return False

    return isinstance(getattr(obj, "state_dict", None), Callable)


class _StatefulMixin:
    """This mixin is used to make PyTorch DataLoaderIter stateful."""

    def _reset(self, loader: DataLoader, first_iter: bool = False):
        super()._reset(loader, first_iter=first_iter)
        self._loader = loader
        self.num_batches_fetched = 0

    def __accumulate_state(self, sampler_state: Dict[str, Any]) -> None:
        # initialize the queue if it doesn't exist.
        if not hasattr(self, "_sampler_state"):
            self._sampler_state = []
            self._sampler_state_idx = 0

        # store sampler state within a queue alongside its idx.
        self._sampler_state_idx = getattr(self, "_sampler_state_idx", 0) + 1
        self._sampler_state.append((sampler_state, self._sampler_state_idx))

    def _store_sampler_state(self) -> None:
        """This function is used to extract the sampler states if any."""
        sampler_state = {
            k: v.state_dict() for k, v in self._loader.__dict__.items() if _is_obj_stateful(v) and k != "dataset"
        }

        self.__accumulate_state(sampler_state)

    def _next_index(self) -> Any:
        indexes = super()._next_index()
        self._store_sampler_state()
        return indexes

    def _prepare_loader(self, loader):
        if not isinstance(loader.collate_fn, partial):
            loader.collate_fn = partial(
                _capture_metadata_collate, dataset=loader.dataset, default_collate=loader.collate_fn
            )
        self._loader = loader
        self._data_fetcher: "pl.utilities.fetching.AbstractDataFetcher" = loader._lightning_fetcher
        self.num_batches_fetched = 0

    def __del__(self) -> None:
        if isinstance(self._loader.collate_fn, partial):
            self._loader.collate_fn = self._loader.collate_fn.keywords["default_collate"]

    def _next_data(self) -> Any:
        combined_batch = super()._next_data()

        batch, state = combined_batch["data"], combined_batch[AutoRestartBatchKeys.PL_RESTART_META]

        self.num_batches_fetched += 1

        sampler_state, sampler_state_idx = self._sampler_state.pop(0)
        # there is no workers within the samplers
        worker_id = list(state.keys())[0]

        state = [
            IteratorState(
                num_workers=self._loader.num_workers,
                sampler_state=sampler_state,
                dataset_state=state,
                worker_id=worker_id,
                num_batches_fetched=self.num_batches_fetched,
            )
        ]
        # ensures there is an alignement between the sampler state and currently fetched batch
        assert sampler_state_idx == self.num_batches_fetched
        self._data_fetcher._store_dataloader_iter_state(self, state)
        return batch


class _SingleProcessDataLoaderIterStateful(_StatefulMixin, _SingleProcessDataLoaderIter):
    def __init__(self, loader: DataLoader):
        self._prepare_loader(loader)
        super().__init__(loader)


class _MultiProcessingDataLoaderIterStateful(_StatefulMixin, _MultiProcessingDataLoaderIter):
    def __init__(self, loader: DataLoader):
        self._prepare_loader(loader)
        super().__init__(loader)


def _get_iterator(self) -> "_BaseDataLoaderIter":
    if not hasattr(self, "_lightning_fetcher"):
        raise MisconfigurationException(
            "A stateful iterator should be used only when a DataFetcher has been attached to the DataLoader."
        )
    if self.num_workers == 0:
        return _SingleProcessDataLoaderIterStateful(self)
    else:
        if hasattr(self, "check_worker_number_rationality"):
            self.check_worker_number_rationality()
        return _MultiProcessingDataLoaderIterStateful(self)


def _patch_dataloader_get_iterators() -> None:
    """This function is used to replace the DataLoader iterator by their stateful version."""
    if not hasattr(DataLoader, "_ori_get_iterator"):
        DataLoader._ori_get_iterator = DataLoader._get_iterator
    DataLoader._get_iterator = _get_iterator


def _teardown_dataloader_get_iterators() -> None:
    """This function is used to restore the DataLoader `get_iterator` with its original one."""
    # cleanup the get_iterator replacement in case of Fault Tolerant Training.
    get_iterator = getattr(DataLoader, "_ori_get_iterator", None)
    if get_iterator:
        DataLoader._get_iterator = get_iterator
        del DataLoader._ori_get_iterator
=======
@runtime_checkable
class _SupportsStateDict(Protocol):
    def state_dict(self) -> Dict[str, Any]:
        ...

    def load_state_dict(self, state_dict: Dict[str, Any]) -> None:
        ...
>>>>>>> a5698e65
<|MERGE_RESOLUTION|>--- conflicted
+++ resolved
@@ -11,19 +11,16 @@
 # WITHOUT WARRANTIES OR CONDITIONS OF ANY KIND, either express or implied.
 # See the License for the specific language governing permissions and
 # limitations under the License.
-
-import inspect
 from copy import deepcopy
 from dataclasses import dataclass, field
 from functools import partial, wraps
 from random import getstate as python_get_rng_state
 from random import setstate as python_set_rng_state
-from typing import Any, Callable, Dict, Generator, Iterator, List, Optional, Tuple, Union
+from typing import Any, Callable, Dict, Generator, Iterator, List, Optional, Protocol, runtime_checkable, Tuple, Union
 
 import numpy as np
 import torch
 from torch.utils.data import Dataset, get_worker_info, Sampler
-<<<<<<< HEAD
 from torch.utils.data.dataloader import (
     _BaseDataLoaderIter,
     _MultiProcessingDataLoaderIter,
@@ -31,10 +28,6 @@
     DataLoader,
     IterableDataset,
 )
-=======
-from torch.utils.data.dataloader import _MultiProcessingDataLoaderIter, DataLoader, IterableDataset
-from typing_extensions import Protocol, runtime_checkable
->>>>>>> a5698e65
 
 import pytorch_lightning as pl
 from pytorch_lightning.utilities.enums import _FaultTolerantMode, AutoRestartBatchKeys
@@ -455,8 +448,8 @@
 
 
 def _capture_metadata_collate(
-    samples: List, dataset: Dataset, default_collate: Callable, fault_tolerant_mode: _FaultTolerantMode
-) -> Dict:
+    samples: List, dataset: Dataset, collate: Callable, fault_tolerant_mode: _FaultTolerantMode
+) -> Any:
     """A collate function that adds the state dict of a :class:`CaptureIterableDataset` or
     :class:`CaptureMapDataset` used in the worker processes. This function gets executed within the worker
     processes. The structure will be:
@@ -468,7 +461,7 @@
             "__pl_restart_meta": {"sampler_name0": state_dict0, "sampler_name1": state_dict1},
         }
     """
-    data = default_collate(samples)
+    data = collate(samples)
     fault_tolerant_mode
     if not fault_tolerant_mode.is_enabled:
         return data
@@ -609,17 +602,13 @@
         raise MisconfigurationException("This shouldn't happen. Please, open an issue on PyTorch Lightning Github.")
 
 
-<<<<<<< HEAD
-def _is_obj_stateful(obj: Any) -> bool:
-    """In order to be stateful, an object should implement a ``state_dict`` and ``load_state_dict`` method."""
-    load_state_dict_fn = getattr(obj, "load_state_dict", None)
-    if not isinstance(load_state_dict_fn, Callable):
-        return False
-    params = inspect.signature(load_state_dict_fn).parameters
-    if len(params) == 0:
-        return False
-
-    return isinstance(getattr(obj, "state_dict", None), Callable)
+@runtime_checkable
+class _SupportsStateDict(Protocol):
+    def state_dict(self) -> Dict[str, Any]:
+        ...
+
+    def load_state_dict(self, state_dict: Dict[str, Any]) -> None:
+        ...
 
 
 class _StatefulMixin:
@@ -643,7 +632,9 @@
     def _store_sampler_state(self) -> None:
         """This function is used to extract the sampler states if any."""
         sampler_state = {
-            k: v.state_dict() for k, v in self._loader.__dict__.items() if _is_obj_stateful(v) and k != "dataset"
+            k: v.state_dict()
+            for k, v in self._loader.__dict__.items()
+            if isinstance(v, _SupportsStateDict) and k != "dataset"
         }
 
         self.__accumulate_state(sampler_state)
@@ -730,13 +721,4 @@
     get_iterator = getattr(DataLoader, "_ori_get_iterator", None)
     if get_iterator:
         DataLoader._get_iterator = get_iterator
-        del DataLoader._ori_get_iterator
-=======
-@runtime_checkable
-class _SupportsStateDict(Protocol):
-    def state_dict(self) -> Dict[str, Any]:
-        ...
-
-    def load_state_dict(self, state_dict: Dict[str, Any]) -> None:
-        ...
->>>>>>> a5698e65
+        del DataLoader._ori_get_iterator