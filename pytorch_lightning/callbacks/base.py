# Copyright The PyTorch Lightning team.
#
# Licensed under the Apache License, Version 2.0 (the "License");
# you may not use this file except in compliance with the License.
# You may obtain a copy of the License at
#
#     http://www.apache.org/licenses/LICENSE-2.0
#
# Unless required by applicable law or agreed to in writing, software
# distributed under the License is distributed on an "AS IS" BASIS,
# WITHOUT WARRANTIES OR CONDITIONS OF ANY KIND, either express or implied.
# See the License for the specific language governing permissions and
# limitations under the License.
r"""
Abstract base class used to build new callbacks.

"""

import abc
from typing import Any, Dict, List, Optional, Type

import torch
from torch.optim import Optimizer

import pytorch_lightning as pl
from pytorch_lightning.utilities.types import STEP_OUTPUT


class Callback(abc.ABC):
    r"""
    Abstract base class used to build new callbacks.

    Subclass this class and override any of the relevant hooks
    """

<<<<<<< HEAD
    @property
    def state_id(self) -> str:
        return self.__class__.__qualname__

    @property
    def _legacy_state_id(self) -> Type:
        return type(self)

    def on_configure_sharded_model(self, trainer: 'pl.Trainer', pl_module: 'pl.LightningModule') -> None:
=======
    def on_configure_sharded_model(self, trainer: "pl.Trainer", pl_module: "pl.LightningModule") -> None:
>>>>>>> a64cc373
        """Called before configure sharded model"""

    def on_before_accelerator_backend_setup(self, trainer: "pl.Trainer", pl_module: "pl.LightningModule") -> None:
        """Called before accelerator is being setup"""
        pass

    def setup(self, trainer: "pl.Trainer", pl_module: "pl.LightningModule", stage: Optional[str] = None) -> None:
        """Called when fit, validate, test, predict, or tune begins"""
        pass

    def teardown(self, trainer: "pl.Trainer", pl_module: "pl.LightningModule", stage: Optional[str] = None) -> None:
        """Called when fit, validate, test, predict, or tune ends"""
        pass

    def on_init_start(self, trainer: "pl.Trainer") -> None:
        """Called when the trainer initialization begins, model has not yet been set."""
        pass

    def on_init_end(self, trainer: "pl.Trainer") -> None:
        """Called when the trainer initialization ends, model has not yet been set."""
        pass

    def on_fit_start(self, trainer: "pl.Trainer", pl_module: "pl.LightningModule") -> None:
        """Called when fit begins"""
        pass

    def on_fit_end(self, trainer: "pl.Trainer", pl_module: "pl.LightningModule") -> None:
        """Called when fit ends"""
        pass

    def on_sanity_check_start(self, trainer: "pl.Trainer", pl_module: "pl.LightningModule") -> None:
        """Called when the validation sanity check starts."""
        pass

    def on_sanity_check_end(self, trainer: "pl.Trainer", pl_module: "pl.LightningModule") -> None:
        """Called when the validation sanity check ends."""
        pass

    def on_train_batch_start(
        self, trainer: "pl.Trainer", pl_module: "pl.LightningModule", batch: Any, batch_idx: int, dataloader_idx: int
    ) -> None:
        """Called when the train batch begins."""
        pass

    def on_train_batch_end(
        self,
        trainer: "pl.Trainer",
        pl_module: "pl.LightningModule",
        outputs: STEP_OUTPUT,
        batch: Any,
        batch_idx: int,
        dataloader_idx: int,
    ) -> None:
        """Called when the train batch ends."""
        pass

    def on_train_epoch_start(self, trainer: "pl.Trainer", pl_module: "pl.LightningModule") -> None:
        """Called when the train epoch begins."""
        pass

    def on_train_epoch_end(
        self, trainer: "pl.Trainer", pl_module: "pl.LightningModule", unused: Optional = None
    ) -> None:
        """Called when the train epoch ends.

        To access all batch outputs at the end of the epoch, either:

        1. Implement `training_epoch_end` in the `LightningModule` and access outputs via the module OR
        2. Cache data across train batch hooks inside the callback implementation to post-process in this hook.
        """
        pass

    def on_validation_epoch_start(self, trainer: "pl.Trainer", pl_module: "pl.LightningModule") -> None:
        """Called when the val epoch begins."""
        pass

    def on_validation_epoch_end(self, trainer: "pl.Trainer", pl_module: "pl.LightningModule") -> None:
        """Called when the val epoch ends."""
        pass

    def on_test_epoch_start(self, trainer: "pl.Trainer", pl_module: "pl.LightningModule") -> None:
        """Called when the test epoch begins."""
        pass

    def on_test_epoch_end(self, trainer: "pl.Trainer", pl_module: "pl.LightningModule") -> None:
        """Called when the test epoch ends."""
        pass

    def on_predict_epoch_start(self, trainer: "pl.Trainer", pl_module: "pl.LightningModule") -> None:
        """Called when the predict epoch begins."""
        pass

    def on_predict_epoch_end(self, trainer: "pl.Trainer", pl_module: "pl.LightningModule", outputs: List[Any]) -> None:
        """Called when the predict epoch ends."""
        pass

    def on_epoch_start(self, trainer: "pl.Trainer", pl_module: "pl.LightningModule") -> None:
        """Called when either of train/val/test epoch begins."""
        pass

    def on_epoch_end(self, trainer: "pl.Trainer", pl_module: "pl.LightningModule") -> None:
        """Called when either of train/val/test epoch ends."""
        pass

    def on_batch_start(self, trainer: "pl.Trainer", pl_module: "pl.LightningModule") -> None:
        """Called when the training batch begins."""
        pass

    def on_validation_batch_start(
        self, trainer: "pl.Trainer", pl_module: "pl.LightningModule", batch: Any, batch_idx: int, dataloader_idx: int
    ) -> None:
        """Called when the validation batch begins."""
        pass

    def on_validation_batch_end(
        self,
        trainer: "pl.Trainer",
        pl_module: "pl.LightningModule",
        outputs: Optional[STEP_OUTPUT],
        batch: Any,
        batch_idx: int,
        dataloader_idx: int,
    ) -> None:
        """Called when the validation batch ends."""
        pass

    def on_test_batch_start(
        self, trainer: "pl.Trainer", pl_module: "pl.LightningModule", batch: Any, batch_idx: int, dataloader_idx: int
    ) -> None:
        """Called when the test batch begins."""
        pass

    def on_test_batch_end(
        self,
        trainer: "pl.Trainer",
        pl_module: "pl.LightningModule",
        outputs: Optional[STEP_OUTPUT],
        batch: Any,
        batch_idx: int,
        dataloader_idx: int,
    ) -> None:
        """Called when the test batch ends."""
        pass

    def on_predict_batch_start(
        self, trainer: "pl.Trainer", pl_module: "pl.LightningModule", batch: Any, batch_idx: int, dataloader_idx: int
    ) -> None:
        """Called when the predict batch begins."""
        pass

    def on_predict_batch_end(
        self,
        trainer: "pl.Trainer",
        pl_module: "pl.LightningModule",
        outputs: Any,
        batch: Any,
        batch_idx: int,
        dataloader_idx: int,
    ) -> None:
        """Called when the predict batch ends."""
        pass

    def on_batch_end(self, trainer: "pl.Trainer", pl_module: "pl.LightningModule") -> None:
        """Called when the training batch ends."""
        pass

    def on_train_start(self, trainer: "pl.Trainer", pl_module: "pl.LightningModule") -> None:
        """Called when the train begins."""
        pass

    def on_train_end(self, trainer: "pl.Trainer", pl_module: "pl.LightningModule") -> None:
        """Called when the train ends."""
        pass

    def on_pretrain_routine_start(self, trainer: "pl.Trainer", pl_module: "pl.LightningModule") -> None:
        """Called when the pretrain routine begins."""
        pass

    def on_pretrain_routine_end(self, trainer: "pl.Trainer", pl_module: "pl.LightningModule") -> None:
        """Called when the pretrain routine ends."""
        pass

    def on_validation_start(self, trainer: "pl.Trainer", pl_module: "pl.LightningModule") -> None:
        """Called when the validation loop begins."""
        pass

    def on_validation_end(self, trainer: "pl.Trainer", pl_module: "pl.LightningModule") -> None:
        """Called when the validation loop ends."""
        pass

    def on_test_start(self, trainer: "pl.Trainer", pl_module: "pl.LightningModule") -> None:
        """Called when the test begins."""
        pass

    def on_test_end(self, trainer: "pl.Trainer", pl_module: "pl.LightningModule") -> None:
        """Called when the test ends."""
        pass

    def on_predict_start(self, trainer: "pl.Trainer", pl_module: "pl.LightningModule") -> None:
        """Called when the predict begins."""
        pass

    def on_predict_end(self, trainer: "pl.Trainer", pl_module: "pl.LightningModule") -> None:
        """Called when predict ends."""
        pass

    def on_keyboard_interrupt(self, trainer: "pl.Trainer", pl_module: "pl.LightningModule") -> None:
        """Called when the training is interrupted by ``KeyboardInterrupt``."""
        pass

    def on_save_checkpoint(
        self, trainer: "pl.Trainer", pl_module: "pl.LightningModule", checkpoint: Dict[str, Any]
    ) -> dict:
        """
        Called when saving a model checkpoint, use to persist state.

        Args:
            trainer: the current :class:`~pytorch_lightning.trainer.Trainer` instance.
            pl_module: the current :class:`~pytorch_lightning.core.lightning.LightningModule` instance.
            checkpoint: the checkpoint dictionary that will be saved.

        Returns:
            The callback state.
        """
        pass

    def on_load_checkpoint(
        self, trainer: "pl.Trainer", pl_module: "pl.LightningModule", callback_state: Dict[str, Any]
    ) -> None:
        """Called when loading a model checkpoint, use to reload state.

        Args:
            trainer: the current :class:`~pytorch_lightning.trainer.Trainer` instance.
            pl_module: the current :class:`~pytorch_lightning.core.lightning.LightningModule` instance.
            callback_state: the callback state returned by ``on_save_checkpoint``.

        Note:
            The ``on_load_checkpoint`` won't be called with an undefined state.
            If your ``on_load_checkpoint`` hook behavior doesn't rely on a state,
            you will still need to override ``on_save_checkpoint`` to return a ``dummy state``.
        """
        pass

    def on_before_backward(self, trainer: "pl.Trainer", pl_module: "pl.LightningModule", loss: torch.Tensor) -> None:
        """Called before ``loss.backward()``."""
        pass

    def on_after_backward(self, trainer: "pl.Trainer", pl_module: "pl.LightningModule") -> None:
        """Called after ``loss.backward()`` and before optimizers are stepped."""
        pass

    def on_before_optimizer_step(
        self, trainer: "pl.Trainer", pl_module: "pl.LightningModule", optimizer: Optimizer, opt_idx: int
    ) -> None:
        """Called before ``optimizer.step()``."""
        pass

    def on_before_zero_grad(self, trainer: "pl.Trainer", pl_module: "pl.LightningModule", optimizer: Optimizer) -> None:
        """Called after ``optimizer.step()`` and before ``optimizer.zero_grad()``."""
        pass<|MERGE_RESOLUTION|>--- conflicted
+++ resolved
@@ -33,7 +33,6 @@
     Subclass this class and override any of the relevant hooks
     """
 
-<<<<<<< HEAD
     @property
     def state_id(self) -> str:
         return self.__class__.__qualname__
@@ -43,9 +42,6 @@
         return type(self)
 
     def on_configure_sharded_model(self, trainer: 'pl.Trainer', pl_module: 'pl.LightningModule') -> None:
-=======
-    def on_configure_sharded_model(self, trainer: "pl.Trainer", pl_module: "pl.LightningModule") -> None:
->>>>>>> a64cc373
         """Called before configure sharded model"""
 
     def on_before_accelerator_backend_setup(self, trainer: "pl.Trainer", pl_module: "pl.LightningModule") -> None:
